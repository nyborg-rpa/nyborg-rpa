--- conflicted
+++ resolved
@@ -1,16 +1,12 @@
-from nyborg_rpa.utils.pad_script import dispatch_pad_script
-
-
-def foo(number: int) -> int:
-    print(f"Hello from foo with number: {number}")
-
-<<<<<<< HEAD
-    return 69 + number
-=======
-    return 56 + number
->>>>>>> 912d7a86
-
-
-if __name__ == "__main__":
-    print("Hello, world!")
-    dispatch_pad_script(fn=foo)
+from nyborg_rpa.utils.pad_script import dispatch_pad_script
+
+
+def foo(number: int) -> int:
+    print(f"Hello from foo with number: {number}")
+
+    return 56 + number
+
+
+if __name__ == "__main__":
+    print("Hello, world!")
+    dispatch_pad_script(fn=foo)